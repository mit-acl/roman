#########################################
# Authors: Jouko Kinnari, Mason Peterson


import cv2 as cv
import numpy as np
import open3d as o3d
import copy
from yolov7_package import Yolov7Detector
import math
import time

from fastsam import FastSAMPrompt
from fastsam import FastSAM

from segment_track.observation import Observation
import logging

logger = logging.getLogger(__name__)
logger.setLevel(logging.DEBUG)

<<<<<<< HEAD
=======

def is_elongated(covs_img, max_axis_ratio=np.inf):
    """
    Finds elongated covariances from input

    Args:
        covs_img ((n,2,2) np.array): n 2-dimensional covariance matrix inputs
        max_axis_ratio (float, optional): maximum ratio allowed between major and minor covariance matrix axes. Defaults to np.inf.

    Returns:
        (n,) np.array: boolean array indicating whether covariances are elongated
    """
    covs_arr = np.array(covs_img)
    eigvals, eigvecs = eig(covs_arr)
    return np.bitwise_or(eigvals[:,0] > max_axis_ratio*eigvals[:,1], eigvals[:,1] > max_axis_ratio*eigvals[:,0])

def compute_blob_mean_and_covariance(binary_image):

    # Create a grid of pixel coordinates.
    y, x = np.indices(binary_image.shape)

    # Threshold the binary image to isolate the blob.
    blob_pixels = (binary_image > 0).astype(int)

    # Compute the mean of pixel coordinates.
    mean_x, mean_y = np.mean(x[blob_pixels == 1]), np.mean(y[blob_pixels == 1])
    mean = (mean_x, mean_y)

    # Stack pixel coordinates to compute covariance using Scipy's cov function.
    pixel_coordinates = np.vstack((x[blob_pixels == 1], y[blob_pixels == 1]))

    # Compute the covariance matrix using Scipy's cov function.
    covariance_matrix = np.cov(pixel_coordinates)

    return mean, covariance_matrix

>>>>>>> 02ce87b9
def ssc(keypoints, num_ret_points, tolerance, cols, rows):
    exp1 = rows + cols + 2 * num_ret_points
    exp2 = (
        4 * cols
        + 4 * num_ret_points
        + 4 * rows * num_ret_points
        + rows * rows
        + cols * cols
        - 2 * rows * cols
        + 4 * rows * cols * num_ret_points
    )
    exp3 = math.sqrt(exp2)
    exp4 = num_ret_points - 1

    sol1 = -round(float(exp1 + exp3) / exp4)  # first solution
    sol2 = -round(float(exp1 - exp3) / exp4)  # second solution

    high = (
        sol1 if (sol1 > sol2) else sol2
    )  # binary search range initialization with positive solution
    low = math.floor(math.sqrt(len(keypoints) / num_ret_points))

    prev_width = -1
    selected_keypoints = []
    result_list = []
    result = []
    complete = False
    k = num_ret_points
    k_min = round(k - (k * tolerance))
    k_max = round(k + (k * tolerance))

    while not complete:
        width = low + (high - low) / 2
        if (
            width == prev_width or low > high
        ):  # needed to reassure the same radius is not repeated again
            result_list = result  # return the keypoints from the previous iteration
            break

        c = width / 2  # initializing Grid
        num_cell_cols = int(math.floor(cols / c))
        num_cell_rows = int(math.floor(rows / c))
        covered_vec = [
            [False for _ in range(num_cell_cols + 1)] for _ in range(num_cell_rows + 1)
        ]
        result = []

        for i in range(len(keypoints)):
            row = int(
                math.floor(keypoints[i].pt[1] / c)
            )  # get position of the cell current point is located at
            col = int(math.floor(keypoints[i].pt[0] / c))
            if not covered_vec[row][col]:  # if the cell is not covered
                result.append(i)
                # get range which current radius is covering
                row_min = int(
                    (row - math.floor(width / c))
                    if ((row - math.floor(width / c)) >= 0)
                    else 0
                )
                row_max = int(
                    (row + math.floor(width / c))
                    if ((row + math.floor(width / c)) <= num_cell_rows)
                    else num_cell_rows
                )
                col_min = int(
                    (col - math.floor(width / c))
                    if ((col - math.floor(width / c)) >= 0)
                    else 0
                )
                col_max = int(
                    (col + math.floor(width / c))
                    if ((col + math.floor(width / c)) <= num_cell_cols)
                    else num_cell_cols
                )
                for row_to_cover in range(row_min, row_max + 1):
                    for col_to_cover in range(col_min, col_max + 1):
                        if not covered_vec[row_to_cover][col_to_cover]:
                            # cover cells within the square bounding box with width w
                            covered_vec[row_to_cover][col_to_cover] = True

        if k_min <= len(result) <= k_max:  # solution found
            result_list = result
            complete = True
        elif len(result) < k_min:
            high = width - 1  # update binary search range
        else:
            low = width + 1
        prev_width = width

    for i in range(len(result_list)):
        selected_keypoints.append(keypoints[result_list[i]])

    return selected_keypoints

class FastSAMWrapper():

    def __init__(self, 
        weights, 
        conf=.5, 
        iou=.9,
        imgsz=1024,
        device='cuda',
        mask_downsample_factor=1
    ):
        # parameters
        self.weights = weights
        self.conf = conf
        self.iou = iou
        self.device = device
        self.imgsz = imgsz
        self.mask_downsample_factor = mask_downsample_factor

        # member variables
        self.observations = []
        self.model = FastSAM(weights)
        # setup default filtering
        self.setup_filtering()

        self.orb_num_initial = 100
        self.orb_num_final = 10
            
    def setup_filtering(self,
        ignore_labels = ['person'],
        keep_labels = ['car'],          
        yolo_det_img_size=None,
        max_cov_axis_ratio=np.inf,
        area_bounds=np.array([0, np.inf]),
        allow_tblr_edges = [True, True, True, True],
    ):
        self.ignore_labels = ignore_labels
        self.keep_labels = keep_labels
        if len(ignore_labels) > 0:
            if yolo_det_img_size is None:
                yolo_det_img_size=(int(self.imgsz), int(self.imgsz))
            self.yolov7_det = Yolov7Detector(traced=False, img_size=yolo_det_img_size)
        self.max_cov_axis_ratio = max_cov_axis_ratio
        self.area_bounds = area_bounds
        self.allow_tblr_edges= allow_tblr_edges

    def setup_rgbd_params(
        self, 
        depth_cam_params, 
        max_depth, 
        depth_scale=1e3,
        voxel_size=0.05, 
        within_depth_frac=0.5, 
        pcd_stride=4,
        erosion_size=0,
    ):
        """Setup params for processing RGB-D depth measurements

        Args:
            depth_cam_params (CameraParams): parameters of depth camera
            max_depth (float): maximum depth to be included in point cloud
            depth_scale (float, optional): scale of depth image. Defaults to 1e3.
            voxel_size (float, optional): Voxel size when downsampling point cloud. Defaults to 0.05.
            within_depth_frac(float, optional): Fraction of points that must be within max_depth. Defaults to 0.5.
            pcd_stride (int, optional): Stride for downsampling point cloud. Defaults to 4.
        """
        self.depth_cam_params = depth_cam_params
        self.max_depth = max_depth
        self.within_depth_frac = within_depth_frac
        self.depth_scale = depth_scale
        self.depth_cam_intrinsics = o3d.camera.PinholeCameraIntrinsic(
            width=int(depth_cam_params.width),
            height=int(depth_cam_params.height),
            fx=depth_cam_params.fx,
            fy=depth_cam_params.fy,
            cx=depth_cam_params.cx,
            cy=depth_cam_params.cy,
        )
        self.voxel_size = voxel_size
        self.pcd_stride = pcd_stride
        if erosion_size > 0:
            # see: https://docs.opencv.org/3.4/db/df6/tutorial_erosion_dilatation.html
            erosion_shape = cv.MORPH_ELLIPSE
            self.erosion_element = cv.getStructuringElement(erosion_shape, (2 * erosion_size + 1, 2 * erosion_size + 1),
                (erosion_size, erosion_size))
        else:
            self.erosion_element = None

    def run(self, t, pose, img, img_depth=None, plot=False):
        """
        Takes and image and returns filtered FastSAM masks as Observations.

        Args:
            img (cv image): camera image
            plot (bool, optional): Returns plots if true. Defaults to False.

        Returns:
            self.observations (list): list of Observations
        """
        self.observations = []

        ignore_mask, keep_mask = self._create_mask(img)
        
        # TODO: we need to revisit the logic for keep_mask - 
        # we don't easily have an option to still accept all masks, so for now 
        # do not use the keep_mask
        
        # run fastsam
        masks = self._process_img(img, ignore_mask=ignore_mask, keep_mask=None)
        
        for mask in masks:
            # kp, des = self.compute_orb(img[y0:y1, x0:x1], 
            #     num_final=self.orb_num_final, num_initial=self.orb_num_initial)
            # Extract point cloud of object from RGBD
            ptcld = None
            if img_depth is not None:
                depth_obj = copy.deepcopy(img_depth)
                if self.erosion_element is not None:
                    eroded_mask = cv.erode(mask, self.erosion_element)
                    depth_obj[eroded_mask==0] = 0
                else:
                    depth_obj[mask==0] = 0
                logger.debug(f"img_depth type {img_depth.dtype}, shape={img_depth.shape}")

                # Extract point cloud without truncation to heuristically check if enough of the object
                # is within the max depth
                pcd_test = o3d.geometry.PointCloud.create_from_depth_image(
                    o3d.geometry.Image(np.ascontiguousarray(depth_obj).astype(np.uint16)),
                    self.depth_cam_intrinsics,
                    depth_scale=self.depth_scale,
                    # depth_trunc=self.max_depth,
                    stride=self.pcd_stride,
                    project_valid_depth_only=True
                )
                ptcld_test = np.asarray(pcd_test.points)
                pre_truncate_len = len(ptcld_test)
                ptcld_test = ptcld_test[ptcld_test[:,2] < self.max_depth]
                # require some fraction of the points to be within the max depth
                if len(ptcld_test) < self.within_depth_frac*pre_truncate_len:
                    continue
                
                pcd = o3d.geometry.PointCloud.create_from_depth_image(
                    o3d.geometry.Image(np.ascontiguousarray(depth_obj).astype(np.uint16)),
                    self.depth_cam_intrinsics,
                    depth_scale=self.depth_scale,
                    depth_trunc=self.max_depth,
                    stride=self.pcd_stride,
                    project_valid_depth_only=True
                )
                pcd.remove_non_finite_points()
                pcd_sampled = pcd.voxel_down_sample(voxel_size=self.voxel_size)
                if not pcd_sampled.is_empty():
                    ptcld = np.asarray(pcd_sampled.points)
                if ptcld is None:
                    continue

            # Generate downsampled mask
            mask_downsampled = np.array(cv.resize(
                mask,
                (mask.shape[1]//self.mask_downsample_factor, mask.shape[0]//self.mask_downsample_factor), 
                interpolation=cv.INTER_NEAREST
            )).astype('uint8')

            self.observations.append(Observation(t, pose, mask, mask_downsampled, ptcld))

        return self.observations
    
    def compute_orb(self, img, num_final=10, num_initial=100):
        # partially borrowed from: https://docs.opencv.org/4.x/dc/dc3/tutorial_py_matcher.html
        
        img = cv.cvtColor(img, cv.COLOR_BGR2GRAY)
    
        # Initiate ORB detector
        orb = cv.ORB_create(nfeatures=num_initial)
        
        # find the keypoints with ORB
        kp = orb.detect(img, None)

        # keypoints should be sorted by strength in descending order
        # before feeding to SSC to work correctly
        if len(kp) < self.orb_num_final:
            kp_sel = kp
        else:
            kp = sorted(kp, key=lambda x: x.response, reverse=True)
            kp_sel = ssc(
                kp, self.orb_num_final, .1, img.shape[1], img.shape[0]
            )

        if len(kp_sel) > 0:
            kp_sel, des = orb.compute(img, kp_sel)
        else:
            des = []
        
        return kp_sel, des

    def _create_mask(self, img):
        classes, boxes, scores = self.yolov7_det.detect(img)
        ignore_boxes = []
        keep_boxes = []
        print("All classes: ", classes)
        for i, cl in enumerate(classes[0]):
            if self.yolov7_det.names[cl] in self.ignore_labels:
                print("Deleted class: ", self.yolov7_det.names[cl])
                ignore_boxes.append(boxes[0][i])

            if self.yolov7_det.names[cl] in self.keep_labels:
                print("Keep class: ", self.yolov7_det.names[cl])
                keep_boxes.append(boxes[0][i])

        ignore_mask = np.zeros(img.shape[:2]).astype(np.int8)
        for box in ignore_boxes:
            x0, y0, x1, y1 = np.array(box).astype(np.int64).reshape(-1).tolist()
            x0 = max(x0, 0)
            y0 = max(y0, 0)
            x1 = min(x1, ignore_mask.shape[1])
            y1 = min(y1, ignore_mask.shape[0])
            ignore_mask[y0:y1,x0:x1] = np.ones((y1-y0, x1-x0)).astype(np.int8)

        keep_mask = np.zeros(img.shape[:2]).astype(np.int8)
        for box in keep_boxes:
            x0, y0, x1, y1 = np.array(box).astype(np.int64).reshape(-1).tolist()
            x0 = max(x0, 0)
            y0 = max(y0, 0)
            x1 = min(x1, keep_mask.shape[1])
            y1 = min(y1, keep_mask.shape[0])
            keep_mask[y0:y1,x0:x1] = np.ones((y1-y0, x1-x0)).astype(np.int8)

        return ignore_mask, keep_mask

    def _delete_edge_masks(self, segmask):
        [numMasks, h, w] = segmask.shape
        contains_edge = np.zeros(numMasks).astype(np.bool_)
        for i in range(numMasks):
            mask = segmask[i,:,:]
            edge_width = 5
            # TODO: should be a parameter
            contains_edge[i] = (np.sum(mask[:,:edge_width]) > 0 and not self.allow_tblr_edges[2]) or (np.sum(mask[:,-edge_width:]) > 0 and not self.allow_tblr_edges[3]) or \
                            (np.sum(mask[:edge_width,:]) > 0 and not self.allow_tblr_edges[0]) or (np.sum(mask[-edge_width:, :]) > 0 and not self.allow_tblr_edges[1])
        return np.delete(segmask, contains_edge, axis=0)

    def _process_img(self, image_bgr, ignore_mask=None, keep_mask=None):
        """Process FastSAM on image, returns segment masks and center points from results

        Args:
            image_bgr ((h,w,3) np.array): color image
            fastSamModel (FastSAM): FastSAM object
            device (str, optional): 'cuda' or 'cpu'. Defaults to 'cuda'.
            plot (bool, optional): Plots (slow) for visualization. Defaults to False.
            ignore_edges (bool, optional): Filters out edge-touching segments. Defaults to False.

        Returns:
            segmask ((n,h,w) np.array): n segmented masks (binary mask over image)
            blob_means ((n, 2) list): pixel means of segmasks
            blob_covs ((n, (2, 2) np.array) list): list of covariances (ellipses describing segmasks)
            (fig, ax) (Matplotlib fig, ax): fig and ax with visualization
        """

        # OpenCV uses BGR images, but FastSAM and Matplotlib require an RGB image, so convert.
        image = cv.cvtColor(image_bgr, cv.COLOR_BGR2RGB)

        # Run FastSAM
        everything_results = self.model(image, 
                                        retina_masks=True, 
                                        device=self.device, 
                                        imgsz=self.imgsz, 
                                        conf=self.conf, 
                                        iou=self.iou)
        prompt_process = FastSAMPrompt(image, everything_results, device=self.device)
        segmask = prompt_process.everything_prompt()

        # If there were segmentations detected by FastSAM, transfer them from GPU to CPU and convert to Numpy arrays
        if (len(segmask) > 0):
            segmask = segmask.cpu().numpy()
        else:
            segmask = None

        if (segmask is not None):
            # FastSAM provides a numMask-channel image in shape C, H, W where each channel in the image is a binary mask
            # of the detected segment
            [numMasks, h, w] = segmask.shape

            # filter out edge-touching segments
            # could do with multi-dimensional summing faster instead of looping over masks
            if not np.all(self.allow_tblr_edges):
                segmask = self._delete_edge_masks(segmask)
                [numMasks, h, w] = segmask.shape

            to_delete = []
            for maskId in range(numMasks):
                # Extract the single binary mask for this mask id
                mask_this_id = segmask[maskId,:,:]

                # filter out ignore mask
                if ignore_mask is not None and np.any(np.bitwise_and(mask_this_id.astype(np.int8), ignore_mask)):
                    print("Delete maskID: ", maskId)
                    to_delete.append(maskId)
                    continue
                elif keep_mask is not None and not np.any(np.bitwise_and(mask_this_id.astype(np.int8), keep_mask)):
                    print("Delete maskID: ", maskId)
                    to_delete.append(maskId)
                    continue

                if self.area_bounds is not None:
                    area = np.sum(mask_this_id)
                    if area < self.area_bounds[0] or area > self.area_bounds[1]:
                        to_delete.append(maskId)
                        continue

            segmask = np.delete(segmask, to_delete, axis=0)

        else: 
            return []

        return segmask<|MERGE_RESOLUTION|>--- conflicted
+++ resolved
@@ -19,45 +19,6 @@
 logger = logging.getLogger(__name__)
 logger.setLevel(logging.DEBUG)
 
-<<<<<<< HEAD
-=======
-
-def is_elongated(covs_img, max_axis_ratio=np.inf):
-    """
-    Finds elongated covariances from input
-
-    Args:
-        covs_img ((n,2,2) np.array): n 2-dimensional covariance matrix inputs
-        max_axis_ratio (float, optional): maximum ratio allowed between major and minor covariance matrix axes. Defaults to np.inf.
-
-    Returns:
-        (n,) np.array: boolean array indicating whether covariances are elongated
-    """
-    covs_arr = np.array(covs_img)
-    eigvals, eigvecs = eig(covs_arr)
-    return np.bitwise_or(eigvals[:,0] > max_axis_ratio*eigvals[:,1], eigvals[:,1] > max_axis_ratio*eigvals[:,0])
-
-def compute_blob_mean_and_covariance(binary_image):
-
-    # Create a grid of pixel coordinates.
-    y, x = np.indices(binary_image.shape)
-
-    # Threshold the binary image to isolate the blob.
-    blob_pixels = (binary_image > 0).astype(int)
-
-    # Compute the mean of pixel coordinates.
-    mean_x, mean_y = np.mean(x[blob_pixels == 1]), np.mean(y[blob_pixels == 1])
-    mean = (mean_x, mean_y)
-
-    # Stack pixel coordinates to compute covariance using Scipy's cov function.
-    pixel_coordinates = np.vstack((x[blob_pixels == 1], y[blob_pixels == 1]))
-
-    # Compute the covariance matrix using Scipy's cov function.
-    covariance_matrix = np.cov(pixel_coordinates)
-
-    return mean, covariance_matrix
-
->>>>>>> 02ce87b9
 def ssc(keypoints, num_ret_points, tolerance, cols, rows):
     exp1 = rows + cols + 2 * num_ret_points
     exp2 = (
