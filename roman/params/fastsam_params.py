###########################################################
#
# fastsam_params.py
#
# Parameter class for FastSAM wrapper
#
# Authors: Mason Peterson
#
# Dec. 21, 2024
#
###########################################################

from dataclasses import dataclass
import yaml

from typing import Tuple, List

@dataclass
class FastSAMParams:
    
    """
    FastSAM wrapper parameters.
    
    Args:
        weights_path (str): path to FastSAM weights
        imgsz (Tuple[int, int]): size of the input image
        device (str): device to run FastSAM on
        use_pointcloud (bool): whether to use point cloud for depth data
        min_mask_len_div (int): minimum mask length division. The larger this parameter is the
            more smaller masks will be kept.
        max_mask_len_div (int): maximum mask length division. The smaller this parameter is the
            more larger masks will be kept.
        ignore_people (bool): whether to ignore people
        erosion_size (int): size of the erosion kernel
        voxel_size (float): voxel size of observations.
        ignore_labels (list): list of labels to ignore
        use_keep_labels (bool): whether to use keep labels
        keep_labels (list): list of labels to keep
        keep_labels_option (dict): options for keep labels
        plane_filter_params (tuple): parameters for plane filtering
        rotate_img (str): how to rotate the image ('CW', 'CCW', '180')
        semantics (str): which semantics to use for observations ('clip', 'dino', or 'none')
        frame_descriptor (str): type of frame descriptor to use ('dino-gem', 'dino-gap','dino-gmp', or 'none')
        yolo_imgsz (Tuple[int, int]): size of the YOLO image
        depth_scale (float): depth scale factor for processing depth images
        max_depth (float): maximum depth before rejecting observation points
        triangle_ignore_masks (List[Tuple[Tuple[int, int], Tuple[int, int], Tuple[int, int]]]): 
            list of triangles to ignore. Given as a list of triples where each element of the 
            triple is a pixel coordinates of a triangle corner. Coordinates are (x,y) in the 
            rotated image.


    Returns:
        _type_: _description_
    """
    
    weights_path: str = "$ROMAN_WEIGHTS/FastSAM-x.pt"
    yolo_weights_path: str = "$ROMAN_WEIGHTS/yolov7.pt"
    imgsz: Tuple[int, int] = (256, 256)
    device: str = 'cuda'
    use_pointcloud: bool = False
    mask_downsample_factor: int = 8
    min_mask_len_div: int = 30
    max_mask_len_div: int = 3
    ignore_people: bool = False
    erosion_size: int = 3
    voxel_size: float = 0.05
    ignore_labels: list = tuple(['person'])
    use_keep_labels: bool = False
    keep_labels: list = tuple([])
    keep_labels_option: dict = None
    plane_filter_params: tuple = tuple([3.0, 1.0, 0.2])
    rotate_img: str = None
    semantics: str = 'dino'
    frame_descriptor: str = 'dino-gem'
    yolo_imgsz: Tuple[int, int] = (256, 256)
    depth_scale: float = 1e3
    max_depth: float = 7.5
    triangle_ignore_masks: List[Tuple[Tuple[int,int], Tuple[int,int], Tuple[int,int]]] = None
<<<<<<< HEAD
    
    def __post_init__(self):
        if self.frame_descriptor.lower() == 'none':
            self.frame_descriptor = None
    
=======
    conf: float = .5
    iou: float = .9

>>>>>>> a1299529
    @classmethod
    def from_yaml(cls, yaml_path: str, run: str = None):
        with open(yaml_path) as f:
            data = yaml.safe_load(f)
        if run is not None and run in data:
            data = data[run]
        return cls(**data)
    <|MERGE_RESOLUTION|>--- conflicted
+++ resolved
@@ -77,17 +77,13 @@
     depth_scale: float = 1e3
     max_depth: float = 7.5
     triangle_ignore_masks: List[Tuple[Tuple[int,int], Tuple[int,int], Tuple[int,int]]] = None
-<<<<<<< HEAD
-    
+    conf: float = .5
+    iou: float = .9
+
     def __post_init__(self):
         if self.frame_descriptor.lower() == 'none':
             self.frame_descriptor = None
     
-=======
-    conf: float = .5
-    iou: float = .9
-
->>>>>>> a1299529
     @classmethod
     def from_yaml(cls, yaml_path: str, run: str = None):
         with open(yaml_path) as f:
