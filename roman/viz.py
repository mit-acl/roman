--- conflicted
+++ resolved
@@ -21,12 +21,9 @@
         img = visualize_segment_on_img(segment, pose, img)
     return img
 
-<<<<<<< HEAD
-def visualize_segment_on_img(segment: Segment, pose: np.ndarray, img: np.ndarray):
+def visualize_segment_on_img(segment: Segment, pose: np.ndarray, img: np.ndarray, show_id: bool = True):
     if not img.flags.writeable: img = img.copy()
-=======
-def visualize_segment_on_img(segment: Segment, pose: np.ndarray, img: np.ndarray, show_id: bool = True):
->>>>>>> a2fd5120
+    
     outline = segment.outline_2d(pose)
     if outline is None:
         return img
